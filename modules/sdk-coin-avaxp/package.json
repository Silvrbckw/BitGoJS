{
  "name": "@bitgo/sdk-coin-avaxp",
  "version": "5.0.9",
  "description": "BitGo's SDK coin library for avaxp coin",
  "main": "./dist/src/index.js",
  "types": "./dist/src/index.d.ts",
  "scripts": {
    "build": "yarn tsc --build --incremental --verbose .",
    "fmt": "prettier --write .",
    "check-fmt": "prettier --check .",
    "clean": "rm -r ./dist",
    "lint": "eslint --quiet .",
    "prepare": "npm run build",
    "test": "npm run coverage",
    "coverage": "nyc -- npm run unit-test",
    "unit-test": "mocha"
  },
  "scriptsComment": {
    "build": "Need to re-add unit-test: 'nyc -- mocha' and test 'npm run unit-test', removed to green build and will add tests as implemented"
  },
  "repository": {
    "type": "git",
    "url": "https://github.com/BitGo/BitGoJS.git",
    "directory": "modules/sdk-coin-avaxp"
  },
  "author": "BitGo SDK Team <sdkteam@bitgo.com>",
  "license": "MIT",
  "engines": {
    "node": ">=18 <21"
  },
  "lint-staged": {
    "*.{js,ts}": [
      "yarn prettier --write",
      "yarn eslint --fix"
    ]
  },
  "publishConfig": {
    "access": "public"
  },
  "nyc": {
    "extension": [
      ".ts"
    ]
  },
  "devDependencies": {
    "@bitgo/sdk-api": "^1.46.0",
    "@bitgo/sdk-test": "^8.0.15",
    "@types/elliptic": "^6.4.12"
  },
  "dependencies": {
<<<<<<< HEAD
    "@bitgo/avalanchejs": "1.0.0-alpha.3",
    "@bitgo/sdk-core": "^26.10.0",
    "@bitgo/statics": "^48.9.0",
    "@bitgo/utxo-lib": "^9.36.1",
=======
    "@bitgo-forks/avalanchejs": "4.1.0-alpha.1",
    "@bitgo/sdk-core": "^26.8.2",
    "@bitgo/statics": "^48.8.0",
    "@bitgo/utxo-lib": "^9.36.0",
>>>>>>> 971051ea
    "avalanche": "3.15.3",
    "bignumber.js": "^9.0.0",
    "create-hash": "^1.2.0",
    "elliptic": "^6.5.2",
    "ethereumjs-util": "7.1.5",
    "lodash": "^4.17.14",
    "safe-buffer": "^5.2.1"
  }
}<|MERGE_RESOLUTION|>--- conflicted
+++ resolved
@@ -48,17 +48,10 @@
     "@types/elliptic": "^6.4.12"
   },
   "dependencies": {
-<<<<<<< HEAD
-    "@bitgo/avalanchejs": "1.0.0-alpha.3",
+    "@bitgo-forks/avalanchejs": "4.1.0-alpha.1",
     "@bitgo/sdk-core": "^26.10.0",
     "@bitgo/statics": "^48.9.0",
     "@bitgo/utxo-lib": "^9.36.1",
-=======
-    "@bitgo-forks/avalanchejs": "4.1.0-alpha.1",
-    "@bitgo/sdk-core": "^26.8.2",
-    "@bitgo/statics": "^48.8.0",
-    "@bitgo/utxo-lib": "^9.36.0",
->>>>>>> 971051ea
     "avalanche": "3.15.3",
     "bignumber.js": "^9.0.0",
     "create-hash": "^1.2.0",
