--- conflicted
+++ resolved
@@ -27,11 +27,6 @@
   WalletWithKeychains,
 } from './iWallets';
 import { Wallet } from './wallet';
-<<<<<<< HEAD
-
-const debug = require('debug')('bitgo:v2:wallets');
-=======
->>>>>>> eb19883e
 
 export class Wallets implements IWallets {
   private readonly bitgo: BitGoBase;
@@ -548,13 +543,8 @@
    * @param walletId
    * @param userPassword
    */
-<<<<<<< HEAD
-  async reshareOfcAccountWithSpenders(walletId: string, userPassword: string): Promise<void> {
-    const wallet = await this.bitgo.coin('ofc').wallets().get({ id: walletId });
-=======
   async reshareWalletWithSpenders(walletId: string, userPassword: string): Promise<void> {
     const wallet = await this.get({ id: walletId });
->>>>>>> eb19883e
     if (!wallet?._wallet?.enterprise) {
       throw new Error('Enterprise not found for the wallet');
     }
@@ -566,7 +556,6 @@
     const usersMap = new Map(
       [...enterpriseUsersResponse?.adminUsers, ...enterpriseUsersResponse?.nonAdminUsers].map((obj) => [obj.id, obj])
     );
-<<<<<<< HEAD
 
     if (wallet._wallet.users) {
       for (const user of wallet._wallet.users) {
@@ -586,24 +575,6 @@
         }
       }
     }
-=======
-    wallet?._wallet?.users?.forEach(async (user) => {
-      // user should be a spender and not an admin
-      if (user.permissions.includes('spend') && !user.permissions.includes('admin')) {
-        const userObject = usersMap.get(user.user);
-        const shareParams = {
-          walletId: walletId,
-          user: user.user,
-          permissions: user.permissions.join(','),
-          walletPassphrase: userPassword,
-          email: userObject.email.email,
-          coin: wallet.coin,
-          reshare: true,
-        };
-        wallet.shareWallet(shareParams);
-      }
-    });
->>>>>>> eb19883e
   }
 
   /**
@@ -661,11 +632,7 @@
         try {
           await this.reshareWalletWithSpenders(walletShare.wallet, params.userPassword);
         } catch (e) {
-<<<<<<< HEAD
-          debug('failed to reshare wallet with spenders', e);
-=======
           throw new Error('Failed to reshare wallet with spenders');
->>>>>>> eb19883e
         }
       }
       return response;
