import {
  BaseBroadcastTransactionResult,
  BaseCoin,
  BaseTransaction,
  BitGoBase,
  EDDSAMethods,
  EDDSAMethodTypes,
  Environments,
  InvalidAddressError,
  KeyPair,
  MPCAlgorithm,
<<<<<<< HEAD
  MPCRecoveryOptions,
  MPCSweepRecoveryOptions,
=======
  MPCSweepTxs,
  MPCTx,
  MPCUnsignedTx,
>>>>>>> 863309d8
  ParsedTransaction,
  ParseTransactionOptions as BaseParseTransactionOptions,
  RecoveryTxRequest,
  SignedTransaction,
  SignTransactionOptions,
  TransactionExplanation,
  TssVerifyAddressOptions,
  VerifyTransactionOptions,
} from '@bitgo/sdk-core';
import { BaseCoin as StaticsBaseCoin, coins } from '@bitgo/statics';
import BigNumber from 'bignumber.js';
import { KeyPair as SuiKeyPair, TransactionBuilderFactory, TransferBuilder, TransferTransaction } from './lib';
import utils from './lib/utils';
import * as _ from 'lodash';
<<<<<<< HEAD
import { BroadcastTransactionOptions, SuiObjectInfo, SuiMPCTx, SuiTransactionType, SuiMPCTxs } from './lib/iface';
=======
import {
  BroadcastTransactionOptions,
  SuiMPCRecoveryOptions,
  SuiMPCTx,
  SuiObjectInfo,
  SuiTransactionType,
} from './lib/iface';
>>>>>>> 863309d8
import { DEFAULT_GAS_OVERHEAD, DEFAULT_GAS_PRICE, MAX_GAS_BUDGET, MAX_OBJECT_LIMIT } from './lib/constants';

export interface ExplainTransactionOptions {
  txHex: string;
}

export interface SuiParseTransactionOptions extends BaseParseTransactionOptions {
  txHex: string;
}

interface TransactionOutput {
  address: string;
  amount: string;
}

type TransactionInput = TransactionOutput;

export interface SuiParsedTransaction extends ParsedTransaction {
  // total assets being moved, including fees
  inputs: TransactionInput[];

  // where assets are moved to
  outputs: TransactionOutput[];

  fee: BigNumber;
}

export type SuiTransactionExplanation = TransactionExplanation;

export class Sui extends BaseCoin {
  protected readonly _staticsCoin: Readonly<StaticsBaseCoin>;
  protected constructor(bitgo: BitGoBase, staticsCoin?: Readonly<StaticsBaseCoin>) {
    super(bitgo);

    if (!staticsCoin) {
      throw new Error('missing required constructor parameter staticsCoin');
    }

    this._staticsCoin = staticsCoin;
  }

  static createInstance(bitgo: BitGoBase, staticsCoin?: Readonly<StaticsBaseCoin>): BaseCoin {
    return new Sui(bitgo, staticsCoin);
  }

  /**
   * Factor between the coin's base unit and its smallest subdivison
   */
  public getBaseFactor(): number {
    return 1e9;
  }

  public getChain(): string {
    return 'sui';
  }

  public getFamily(): string {
    return 'sui';
  }

  public getFullName(): string {
    return 'Sui';
  }

  /** @inheritDoc */
  supportsTss(): boolean {
    return true;
  }

  getMPCAlgorithm(): MPCAlgorithm {
    return 'eddsa';
  }

  allowsAccountConsolidations(): boolean {
    return true;
  }

  async verifyTransaction(params: VerifyTransactionOptions): Promise<boolean> {
    let totalAmount = new BigNumber(0);
    const coinConfig = coins.get(this.getChain());
    const { txPrebuild: txPrebuild, txParams: txParams } = params;
    const transaction = new TransferTransaction(coinConfig);
    const rawTx = txPrebuild.txHex;
    if (!rawTx) {
      throw new Error('missing required tx prebuild property txHex');
    }

    transaction.fromRawTransaction(Buffer.from(rawTx, 'hex').toString('base64'));
    const explainedTx = transaction.explainTransaction();

    if (txParams.recipients && txParams.recipients.length > 0) {
      const filteredRecipients = txParams.recipients?.map((recipient) => {
        const filteredRecipient = _.pick(recipient, ['address', 'amount']);
        filteredRecipient.amount = new BigNumber(filteredRecipient.amount).toFixed();
        return filteredRecipient;
      });
      const filteredOutputs = explainedTx.outputs.map((output) => {
        const filteredOutput = _.pick(output, ['address', 'amount']);
        filteredOutput.amount = new BigNumber(filteredOutput.amount).toFixed();
        return filteredOutput;
      });

      if (!_.isEqual(filteredOutputs, filteredRecipients)) {
        throw new Error('Tx outputs does not match with expected txParams recipients');
      }
      for (const recipients of txParams.recipients) {
        totalAmount = totalAmount.plus(recipients.amount);
      }
      if (!totalAmount.isEqualTo(explainedTx.outputAmount)) {
        throw new Error('Tx total amount does not match with expected total amount field');
      }
    }
    return true;
  }

  async isWalletAddress(params: TssVerifyAddressOptions): Promise<boolean> {
    const { keychains, address: newAddress, index } = params;

    if (!this.isValidAddress(newAddress)) {
      throw new InvalidAddressError(`invalid address: ${newAddress}`);
    }

    if (!keychains) {
      throw new Error('missing required param keychains');
    }

    for (const keychain of keychains) {
      const MPC = await EDDSAMethods.getInitializedMpcInstance();
      const commonKeychain = keychain.commonKeychain as string;

      const derivationPath = 'm/' + index;
      const derivedPublicKey = MPC.deriveUnhardened(commonKeychain, derivationPath).slice(0, 64);
      const expectedAddress = this.getAddressFromPublicKey(derivedPublicKey);

      if (newAddress !== expectedAddress) {
        return false;
      }
    }

    return true;
  }

  async parseTransaction(params: SuiParseTransactionOptions): Promise<SuiParsedTransaction> {
    const transactionExplanation = await this.explainTransaction({ txHex: params.txHex });

    if (!transactionExplanation) {
      throw new Error('Invalid transaction');
    }

    let fee = new BigNumber(0);

    const suiTransaction = transactionExplanation as SuiTransactionExplanation;
    if (suiTransaction.outputs.length <= 0) {
      return {
        inputs: [],
        outputs: [],
        fee,
      };
    }

    const senderAddress = suiTransaction.outputs[0].address;
    if (suiTransaction.fee.fee !== '') {
      fee = new BigNumber(suiTransaction.fee.fee);
    }

    // assume 1 sender, who is also the fee payer
    const inputs = [
      {
        address: senderAddress,
        amount: new BigNumber(suiTransaction.outputAmount).plus(fee).toFixed(),
      },
    ];

    const outputs: TransactionOutput[] = suiTransaction.outputs.map((output) => {
      return {
        address: output.address,
        amount: new BigNumber(output.amount).toFixed(),
      };
    });

    return {
      inputs,
      outputs,
      fee,
    };
  }

  generateKeyPair(seed?: Buffer): KeyPair {
    const keyPair = seed ? new SuiKeyPair({ seed }) : new SuiKeyPair();
    const keys = keyPair.getKeys();
    if (!keys.prv) {
      throw new Error('Missing prv in key generation.');
    }
    return {
      pub: keys.pub,
      prv: keys.prv,
    };
  }

  isValidPub(_: string): boolean {
    throw new Error('Method not implemented.');
  }

  isValidPrv(_: string): boolean {
    throw new Error('Method not implemented.');
  }

  isValidAddress(address: string): boolean {
    return utils.isValidAddress(address);
  }

  signTransaction(_: SignTransactionOptions): Promise<SignedTransaction> {
    throw new Error('Method not implemented.');
  }

  /**
   * Explain a Sui transaction
   * @param params
   */
  async explainTransaction(params: ExplainTransactionOptions): Promise<SuiTransactionExplanation> {
    const factory = this.getBuilder();
    let rebuiltTransaction: BaseTransaction;

    try {
      const transactionBuilder = factory.from(Buffer.from(params.txHex, 'hex').toString('base64'));
      rebuiltTransaction = await transactionBuilder.build();
    } catch {
      throw new Error('Invalid transaction');
    }

    return rebuiltTransaction.explainTransaction();
  }

  private getBuilder(): TransactionBuilderFactory {
    return new TransactionBuilderFactory(coins.get(this.getChain()));
  }

  private getAddressFromPublicKey(derivedPublicKey: string) {
    // TODO(BG-59016) replace with account lib implementation
    return utils.getAddressFromPublicKey(derivedPublicKey);
  }

  /** @inheritDoc */
  async getSignablePayload(serializedTx: string): Promise<Buffer> {
    const factory = this.getBuilder();
    const rebuiltTransaction = await factory.from(serializedTx).build();
    return rebuiltTransaction.signablePayload;
  }

  protected getPublicNodeUrl(): string {
    return Environments[this.bitgo.getEnv()].suiNodeUrl;
  }

  protected async getBalance(owner: string, coinType?: string): Promise<string> {
    const url = this.getPublicNodeUrl();
    return await utils.getBalance(url, owner, coinType);
  }

  protected async getInputCoins(owner: string, coinType?: string): Promise<SuiObjectInfo[]> {
    const url = this.getPublicNodeUrl();
    return await utils.getInputCoins(url, owner, coinType);
  }

  protected async getFeeEstimate(txHex: string): Promise<BigNumber> {
    const url = this.getPublicNodeUrl();
    return await utils.getFeeEstimate(url, txHex);
  }

  /**
   * Builds funds recovery transaction(s) without BitGo
   *
   * @param {MPCRecoveryOptions} params parameters needed to construct and
   * (maybe) sign the transaction
   *
   * @returns {MPCTx | MPCSweepTxs} array of the serialized transaction hex strings and indices
   * of the addresses being swept
   */
<<<<<<< HEAD
  async recover(params: SuiRecoveryOptions): Promise<SuiMPCTx> {
=======
  async recover(params: SuiMPCRecoveryOptions): Promise<SuiMPCTx | MPCSweepTxs> {
>>>>>>> 863309d8
    if (!params.bitgoKey) {
      throw new Error('missing bitgoKey');
    }
    if (!params.recoveryDestination || !this.isValidAddress(params.recoveryDestination)) {
      throw new Error('invalid recoveryDestination');
    }

    const startIdx = utils.validateNonNegativeNumber(
      0,
      'Invalid starting index to scan for addresses',
      params.startingScanIndex
    );
    const numIterations = utils.validateNonNegativeNumber(20, 'Invalid scanning factor', params.scan);
    const endIdx = startIdx + numIterations;
    const bitgoKey = params.bitgoKey.replace(/\s/g, '');
    const isUnsignedSweep = !params.userKey && !params.backupKey && !params.walletPassphrase;
    const MPC = await EDDSAMethods.getInitializedMpcInstance();

    for (let idx = startIdx; idx < endIdx; idx++) {
      const derivationPath = `m/${idx}`;
      const derivedPublicKey = MPC.deriveUnhardened(bitgoKey, derivationPath).slice(0, 64);
      const senderAddress = this.getAddressFromPublicKey(derivedPublicKey);
      let availableBalance = new BigNumber(0);
      try {
        availableBalance = new BigNumber(await this.getBalance(senderAddress));
      } catch (e) {
        continue;
      }
      if (availableBalance.toNumber() <= 0) {
        continue;
      }
      let netAmount = availableBalance.minus(MAX_GAS_BUDGET);
      if (netAmount.toNumber() <= 0) {
        throw new Error(
          `Found address ${senderAddress} with non-zero fund but fund is insufficient to support a recovery ` +
            `transaction. Please start the next scan at address index ${idx + 1}.`
        );
      }

      let inputCoins = await this.getInputCoins(senderAddress);
      inputCoins = inputCoins.sort((a, b) => {
        return b.balance.minus(a.balance).toNumber();
      });
      if (inputCoins.length > MAX_OBJECT_LIMIT) {
        inputCoins = inputCoins.slice(0, MAX_OBJECT_LIMIT);
      }
      netAmount = inputCoins.reduce((acc, obj) => acc.plus(obj.balance), new BigNumber(0));
      netAmount = netAmount.minus(MAX_GAS_BUDGET);

      const recipients = [
        {
          address: params.recoveryDestination,
          amount: netAmount.toString(),
        },
      ];

      // first build the unsigned txn
      const factory = new TransactionBuilderFactory(coins.get(this.getChain()));
      const txBuilder = factory
        .getTransferBuilder()
        .type(SuiTransactionType.Transfer)
        .sender(senderAddress)
        .send(recipients)
        .gasData({
          owner: senderAddress,
          price: DEFAULT_GAS_PRICE,
          budget: MAX_GAS_BUDGET,
          payment: inputCoins,
        });

      const tempTx = (await txBuilder.build()) as TransferTransaction;
      const feeEstimate = await this.getFeeEstimate(tempTx.toBroadcastFormat());
      const gasBudget = Math.trunc(feeEstimate.toNumber() * DEFAULT_GAS_OVERHEAD);
      txBuilder.gasData({
        owner: senderAddress,
        price: DEFAULT_GAS_PRICE,
        budget: gasBudget,
        payment: inputCoins,
      });

<<<<<<< HEAD
      const suiMpcTx: SuiMPCTx = {
        scanIndex: idx,
        recoveryAmount: netAmount.toString(),
        serializedTx: '',
      };
      let tx: TransferTransaction;
      if (isUnsignedSweep) {
        tx = (await txBuilder.build()) as TransferTransaction;
      } else {
        await this.signRecoveryTransaction(txBuilder, params, derivationPath, derivedPublicKey);
        tx = (await txBuilder.build()) as TransferTransaction;
        suiMpcTx.signature = Buffer.from(tx.serializedSig).toString('base64');
      }

      suiMpcTx.serializedTx = tx.toBroadcastFormat();
      return suiMpcTx;
=======
      if (isUnsignedSweep) {
        return this.buildUnsignedSweepTransaction(txBuilder, senderAddress, bitgoKey, idx, derivationPath);
      }

      await this.signRecoveryTransaction(txBuilder, params, derivationPath, derivedPublicKey);
      const tx = (await txBuilder.build()) as TransferTransaction;
      return {
        scanIndex: idx,
        recoveryAmount: netAmount.toString(),
        serializedTx: tx.toBroadcastFormat(),
        signature: Buffer.from(tx.serializedSig).toString('base64'),
      };
>>>>>>> 863309d8
    }

    throw new Error('Did not find an address with funds to recover');
  }

  private async buildUnsignedSweepTransaction(
    txBuilder: TransferBuilder,
    senderAddress: string,
    bitgoKey: string,
    index: number,
    derivationPath: string
  ): Promise<MPCSweepTxs> {
    const unsignedTransaction = (await txBuilder.build()) as TransferTransaction;
    const serializedTx = unsignedTransaction.toBroadcastFormat();
    const serializedTxHex = Buffer.from(serializedTx, 'base64').toString('hex');
    const parsedTx = await this.parseTransaction({ txHex: serializedTxHex });
    const walletCoin = this.getChain();
    const output = parsedTx.outputs[0];
    const inputs = [
      {
        address: senderAddress,
        valueString: output.amount,
        value: new BigNumber(output.amount),
      },
    ];
    const outputs = [
      {
        address: output.address,
        valueString: output.amount,
        coinName: walletCoin,
      },
    ];
    const spendAmount = output.amount;
    const completedParsedTx = {
      inputs: inputs,
      outputs: outputs,
      spendAmount: spendAmount,
      type: SuiTransactionType.Transfer,
    };
    const fee = parsedTx.fee;
    const feeInfo = { fee: fee.toNumber(), feeString: fee.toString() };
    const coinSpecific = { commonKeychain: bitgoKey };
    const transaction: MPCTx = {
      serializedTx: serializedTxHex,
      scanIndex: index,
      coin: walletCoin,
      signableHex: unsignedTransaction.signablePayload.toString('hex'),
      derivationPath,
      parsedTx: completedParsedTx,
      feeInfo: feeInfo,
      coinSpecific: coinSpecific,
    };
    const unsignedTx: MPCUnsignedTx = { unsignedTx: transaction, signatureShares: [] };
    const transactions: MPCUnsignedTx[] = [unsignedTx];
    const txRequest: RecoveryTxRequest = {
      transactions: transactions,
      walletCoin: walletCoin,
    };
    return { txRequests: [txRequest] };
  }

  private async signRecoveryTransaction(
    txBuilder: TransferBuilder,
    params: SuiMPCRecoveryOptions,
    derivationPath: string,
    derivedPublicKey: string
  ) {
    // TODO(BG-51092): This looks like a common part which can be extracted out too
    const unsignedTx = (await txBuilder.build()) as TransferTransaction;
    if (!params.userKey) {
      throw new Error('missing userKey');
    }
    if (!params.backupKey) {
      throw new Error('missing backupKey');
    }
    if (!params.walletPassphrase) {
      throw new Error('missing wallet passphrase');
    }

    // Clean up whitespace from entered values
    const userKey = params.userKey.replace(/\s/g, '');
    const backupKey = params.backupKey.replace(/\s/g, '');

    // Decrypt private keys from KeyCard values
    let userPrv: string;
    try {
      userPrv = this.bitgo.decrypt({
        input: userKey,
        password: params.walletPassphrase,
      });
    } catch (e) {
      throw new Error(`Error decrypting user keychain: ${e.message}`);
    }
    /** TODO BG-52419 Implement Codec for parsing */
    const userSigningMaterial = JSON.parse(userPrv) as EDDSAMethodTypes.UserSigningMaterial;

    let backupPrv: string;
    try {
      backupPrv = this.bitgo.decrypt({
        input: backupKey,
        password: params.walletPassphrase,
      });
    } catch (e) {
      throw new Error(`Error decrypting backup keychain: ${e.message}`);
    }
    const backupSigningMaterial = JSON.parse(backupPrv) as EDDSAMethodTypes.BackupSigningMaterial;
    /* ********************** END ***********************************/

    // add signature
    const signatureHex = await EDDSAMethods.getTSSSignature(
      userSigningMaterial,
      backupSigningMaterial,
      derivationPath,
      unsignedTx
    );
    txBuilder.addSignature({ pub: derivedPublicKey }, signatureHex);
  }

  async broadcastTransaction({
    serializedSignedTransaction,
    signature,
  }: BroadcastTransactionOptions): Promise<BaseBroadcastTransactionResult> {
    try {
      const url = this.getPublicNodeUrl();
      return await utils.executeTransactionBlock(url, serializedSignedTransaction, [signature]);
    } catch (e) {
      throw new Error(`Failed to broadcast transaction, error: ${e.message}`);
    }
  }

  /** inherited doc */
  async createBroadcastableSweepTransaction(params: MPCSweepRecoveryOptions): Promise<SuiMPCTxs> {
    const req = params.signatureShares;
    const broadcastableTransactions: SuiMPCTx[] = [];
    let lastScanIndex = 0;

    for (let i = 0; i < req.length; i++) {
      const MPC = await EDDSAMethods.getInitializedMpcInstance();
      const transaction = req[i].txRequest.transactions[0].unsignedTx;
      if (!req[i].ovc || !req[i].ovc[0].eddsaSignature) {
        throw new Error('Missing signature(s)');
      }
      const signature = req[i].ovc[0].eddsaSignature;
      if (!transaction.signableHex) {
        throw new Error('Missing signable hex');
      }
      const messageBuffer = Buffer.from(transaction.signableHex!, 'hex');
      const result = MPC.verify(messageBuffer, signature);
      if (!result) {
        throw new Error('Invalid signature');
      }
      const signatureHex = Buffer.concat([Buffer.from(signature.R, 'hex'), Buffer.from(signature.sigma, 'hex')]);
      const txBuilder = this.getBuilder().from(transaction.serializedTx as string);
      if (!transaction.coinSpecific?.commonKeychain) {
        throw new Error('Missing common keychain');
      }
      const commonKeychain = transaction.coinSpecific!.commonKeychain! as string;
      if (!transaction.derivationPath) {
        throw new Error('Missing derivation path');
      }
      const derivationPath = transaction.derivationPath as string;
      const derivedPublicKey = MPC.deriveUnhardened(commonKeychain, derivationPath).slice(0, 64);

      // add combined signature from ovc
      txBuilder.addSignature({ pub: derivedPublicKey }, signatureHex);
      const signedTransaction = (await txBuilder.build()) as TransferTransaction;
      const serializedTx = signedTransaction.toBroadcastFormat();

      broadcastableTransactions.push({
        serializedTx: serializedTx,
        scanIndex: transaction.scanIndex,
        signature: Buffer.from(signedTransaction.serializedSig).toString('base64'),
      });

      if (i === req.length - 1 && transaction.coinSpecific!.lastScanIndex) {
        lastScanIndex = transaction.coinSpecific!.lastScanIndex as number;
      }
    }

    return { transactions: broadcastableTransactions, lastScanIndex };
  }
}<|MERGE_RESOLUTION|>--- conflicted
+++ resolved
@@ -9,14 +9,10 @@
   InvalidAddressError,
   KeyPair,
   MPCAlgorithm,
-<<<<<<< HEAD
-  MPCRecoveryOptions,
   MPCSweepRecoveryOptions,
-=======
   MPCSweepTxs,
   MPCTx,
   MPCUnsignedTx,
->>>>>>> 863309d8
   ParsedTransaction,
   ParseTransactionOptions as BaseParseTransactionOptions,
   RecoveryTxRequest,
@@ -31,18 +27,16 @@
 import { KeyPair as SuiKeyPair, TransactionBuilderFactory, TransferBuilder, TransferTransaction } from './lib';
 import utils from './lib/utils';
 import * as _ from 'lodash';
-<<<<<<< HEAD
-import { BroadcastTransactionOptions, SuiObjectInfo, SuiMPCTx, SuiTransactionType, SuiMPCTxs } from './lib/iface';
-=======
 import {
   BroadcastTransactionOptions,
   SuiMPCRecoveryOptions,
   SuiMPCTx,
+  SuiMPCTxs,
   SuiObjectInfo,
   SuiTransactionType,
 } from './lib/iface';
->>>>>>> 863309d8
 import { DEFAULT_GAS_OVERHEAD, DEFAULT_GAS_PRICE, MAX_GAS_BUDGET, MAX_OBJECT_LIMIT } from './lib/constants';
+import { Buffer } from 'buffer';
 
 export interface ExplainTransactionOptions {
   txHex: string;
@@ -319,11 +313,7 @@
    * @returns {MPCTx | MPCSweepTxs} array of the serialized transaction hex strings and indices
    * of the addresses being swept
    */
-<<<<<<< HEAD
-  async recover(params: SuiRecoveryOptions): Promise<SuiMPCTx> {
-=======
   async recover(params: SuiMPCRecoveryOptions): Promise<SuiMPCTx | MPCSweepTxs> {
->>>>>>> 863309d8
     if (!params.bitgoKey) {
       throw new Error('missing bitgoKey');
     }
@@ -404,24 +394,6 @@
         payment: inputCoins,
       });
 
-<<<<<<< HEAD
-      const suiMpcTx: SuiMPCTx = {
-        scanIndex: idx,
-        recoveryAmount: netAmount.toString(),
-        serializedTx: '',
-      };
-      let tx: TransferTransaction;
-      if (isUnsignedSweep) {
-        tx = (await txBuilder.build()) as TransferTransaction;
-      } else {
-        await this.signRecoveryTransaction(txBuilder, params, derivationPath, derivedPublicKey);
-        tx = (await txBuilder.build()) as TransferTransaction;
-        suiMpcTx.signature = Buffer.from(tx.serializedSig).toString('base64');
-      }
-
-      suiMpcTx.serializedTx = tx.toBroadcastFormat();
-      return suiMpcTx;
-=======
       if (isUnsignedSweep) {
         return this.buildUnsignedSweepTransaction(txBuilder, senderAddress, bitgoKey, idx, derivationPath);
       }
@@ -434,7 +406,6 @@
         serializedTx: tx.toBroadcastFormat(),
         signature: Buffer.from(tx.serializedSig).toString('base64'),
       };
->>>>>>> 863309d8
     }
 
     throw new Error('Did not find an address with funds to recover');
@@ -587,7 +558,8 @@
         throw new Error('Invalid signature');
       }
       const signatureHex = Buffer.concat([Buffer.from(signature.R, 'hex'), Buffer.from(signature.sigma, 'hex')]);
-      const txBuilder = this.getBuilder().from(transaction.serializedTx as string);
+      const serializedTxBase64 = Buffer.from(transaction.serializedTx, 'hex').toString('base64');
+      const txBuilder = this.getBuilder().from(serializedTxBase64);
       if (!transaction.coinSpecific?.commonKeychain) {
         throw new Error('Missing common keychain');
       }
