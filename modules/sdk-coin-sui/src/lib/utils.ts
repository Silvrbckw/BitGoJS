--- conflicted
+++ resolved
@@ -465,15 +465,6 @@
     if (inputVal === undefined) {
       return defaultVal;
     }
-<<<<<<< HEAD
-    let val: number;
-    try {
-      val = Number(inputVal);
-    } catch (e) {
-      throw new Error(errorMsg);
-    }
-    if (isNaN(val.valueOf()) || val < 0) {
-=======
     let nonNegativeNum: number;
     try {
       nonNegativeNum = Number(inputVal);
@@ -481,7 +472,6 @@
       throw new Error(errorMsg);
     }
     if (isNaN(nonNegativeNum.valueOf()) || nonNegativeNum < 0) {
->>>>>>> a77b63ba
       throw new Error(errorMsg);
     }
     return nonNegativeNum;
