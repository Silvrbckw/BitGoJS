--- conflicted
+++ resolved
@@ -650,7 +650,6 @@
     });
   });
 
-<<<<<<< HEAD
   describe('Recover Consolidation Transactions', () => {
     const sandBox = sinon.createSandbox();
     const senderAddress1 = '0x32d8e57ee6d91e5558da0677154c2f085795348e317f95acc9efade1b4112fcc';
@@ -839,7 +838,9 @@
       sandBox.assert.callCount(basecoin.getBalance, 2);
       sandBox.assert.callCount(basecoin.getInputCoins, 2);
       sandBox.assert.callCount(basecoin.getFeeEstimate, 2);
-=======
+    });
+  });
+
   describe('Create Broadcastable MPC Transaction', () => {
     it('should create broadcastable MPC transaction', async function () {
       const signatureShares = {
@@ -926,7 +927,166 @@
         ],
         lastScanIndex: 0,
       });
->>>>>>> f3d9da72
+    });
+
+    it('for OVC signed consolidation transactions', async function () {
+      const signatureShares = {
+        signatureShares: [
+          {
+            txRequest: {
+              transactions: [
+                {
+                  unsignedTx: {
+                    serializedTx:
+                      '000002000820c2d605000000000020016495ddda748c116a218242835d364709d6c5ee5c8a1ed684c4ef433d314421020200010100000101020000010100a992709591deb7471fb30dda0f339db7ab548d3391a89d3f1fa0c72d2092675f01568beffe7651033a081a7375a3bb43d4d2a8e290a396e826236e73d0973b49b5d000000000000000208bc0764a454de7538b5ecea6fd0bd221c9c85207af297612944a967d43e8dd3ba992709591deb7471fb30dda0f339db7ab548d3391a89d3f1fa0c72d2092675fe803000000000000a48821000000000000',
+                    scanIndex: 1,
+                    coin: 'tsui',
+                    signableHex: '857a2f26687c011a61a060a41d4c80c10b2fd31e98fe6704d6bcda26f57b03bb',
+                    derivationPath: 'm/1',
+                    parsedTx: {
+                      inputs: [
+                        {
+                          address: '0xa992709591deb7471fb30dda0f339db7ab548d3391a89d3f1fa0c72d2092675f',
+                          valueString: '97960480',
+                          value: {
+                            s: 1,
+                            e: 7,
+                            c: [97960480],
+                          },
+                        },
+                      ],
+                      outputs: [
+                        {
+                          address: '0x016495ddda748c116a218242835d364709d6c5ee5c8a1ed684c4ef433d314421',
+                          valueString: '97960480',
+                          coinName: 'tsui',
+                        },
+                      ],
+                      spendAmount: '97960480',
+                      type: 'Transfer',
+                    },
+                    feeInfo: {
+                      fee: 2197668,
+                      feeString: '2197668',
+                    },
+                    coinSpecific: {
+                      commonKeychain:
+                        '79d4b9b594df028fee3725a6af51ae3ab6a3519e9d2c322f2c8fd815b96496323c5aba7ea874c102f966f1a61d3c9a42b5f3177c6a85712cf313715afddf83d8',
+                    },
+                  },
+                  signatureShares: [],
+                  signatureShare: {
+                    from: 'backup',
+                    to: 'user',
+                    share:
+                      'cdfe15d7c0f80f8aad89d878706673ce242947b126852c00ee309ef05f7a8301b2e902b90d37ea7dfe86ce79c7a99b2b27a175c3f714c310fd9e10ea877cc60f',
+                    publicShare: 'e445bd092a467df577001cfbd6081b1445ca0f75147233561ed2f53f6a30e45a',
+                  },
+                },
+              ],
+              walletCoin: 'tsui',
+            },
+            tssVersion: '0.0.1',
+            ovc: [
+              {
+                eddsaSignature: {
+                  y: 'e445bd092a467df577001cfbd6081b1445ca0f75147233561ed2f53f6a30e45a',
+                  R: 'cdfe15d7c0f80f8aad89d878706673ce242947b126852c00ee309ef05f7a8301',
+                  sigma: '2a31329b2e5ef8c3f222eb91cd9d70e716f229ee19d3ca9417c8acc16b1da100',
+                },
+              },
+            ],
+          },
+          {
+            txRequest: {
+              transactions: [
+                {
+                  unsignedTx: {
+                    serializedTx:
+                      '000002000800c2eb0b000000000020016495ddda748c116a218242835d364709d6c5ee5c8a1ed684c4ef433d314421020200010100000101020000010100c3ac2a86e35b62bfada83f6388ff27c7dda7092cf0b829d2d1f4c2813e28ae3901d68feb4780886ccfa81a37036958ec9c8bfabfe75a0bb7c4d1a4587992343f5bcf00000000000000205ad4f631a378f8b09542d4df66942b6dabb2f65cb20cf8f628c91c64f9352e4ec3ac2a86e35b62bfada83f6388ff27c7dda7092cf0b829d2d1f4c2813e28ae39e803000000000000a48821000000000000',
+                    scanIndex: 2,
+                    coin: 'tsui',
+                    signableHex: 'f2b56a74e787b2a98decf189e71b1e0c5d4ccee88697b3991a48de2910676020',
+                    derivationPath: 'm/2',
+                    parsedTx: {
+                      inputs: [
+                        {
+                          address: '0xc3ac2a86e35b62bfada83f6388ff27c7dda7092cf0b829d2d1f4c2813e28ae39',
+                          valueString: '200000000',
+                          value: {
+                            s: 1,
+                            e: 8,
+                            c: [200000000],
+                          },
+                        },
+                      ],
+                      outputs: [
+                        {
+                          address: '0x016495ddda748c116a218242835d364709d6c5ee5c8a1ed684c4ef433d314421',
+                          valueString: '200000000',
+                          coinName: 'tsui',
+                        },
+                      ],
+                      spendAmount: '200000000',
+                      type: 'Transfer',
+                    },
+                    feeInfo: {
+                      fee: 2197668,
+                      feeString: '2197668',
+                    },
+                    coinSpecific: {
+                      commonKeychain:
+                        '79d4b9b594df028fee3725a6af51ae3ab6a3519e9d2c322f2c8fd815b96496323c5aba7ea874c102f966f1a61d3c9a42b5f3177c6a85712cf313715afddf83d8',
+                      lastScanIndex: 20,
+                    },
+                  },
+                  signatureShares: [],
+                  signatureShare: {
+                    from: 'backup',
+                    to: 'user',
+                    share:
+                      '3518613ea5cefa36cd22e1b092742d8d052744188518040397f1a65a754f9e95324889312d70146811dbdc2a96245c518e16fc61bd1a5a2b53b53ebcec5d4a03',
+                    publicShare: '4b143a12835bdda04831a9ed851f9eadd7ba5b46e9c07fd087b751f46a3f364d',
+                  },
+                },
+              ],
+              walletCoin: 'tsui',
+            },
+            tssVersion: '0.0.1',
+            ovc: [
+              {
+                eddsaSignature: {
+                  y: '4b143a12835bdda04831a9ed851f9eadd7ba5b46e9c07fd087b751f46a3f364d',
+                  R: '3518613ea5cefa36cd22e1b092742d8d052744188518040397f1a65a754f9e95',
+                  sigma: '2df48ed60ff62b0e8689c5ebe57318f3dad76288647524b420acf7b1a84cc000',
+                },
+              },
+            ],
+          },
+        ],
+      };
+
+      const res = await basecoin.createBroadcastableSweepTransaction(signatureShares);
+
+      res.should.deepEqual({
+        transactions: [
+          {
+            serializedTx:
+              'AAACAAggwtYFAAAAAAAgAWSV3dp0jBFqIYJCg102RwnWxe5cih7WhMTvQz0xRCECAgABAQAAAQECAAABAQCpknCVkd63Rx+zDdoPM523q1SNM5GonT8foMctIJJnXwFWi+/+dlEDOggac3Wju0PU0qjikKOW6CYjbnPQlztJtdAAAAAAAAAAIIvAdkpFTedTi17Opv0L0iHJyFIHryl2EpRKln1D6N07qZJwlZHet0cfsw3aDzOdt6tUjTORqJ0/H6DHLSCSZ1/oAwAAAAAAAKSIIQAAAAAAAA==',
+            scanIndex: 1,
+            signature:
+              'AM3+FdfA+A+KrYnYeHBmc84kKUexJoUsAO4wnvBfeoMBKjEymy5e+MPyIuuRzZ1w5xbyKe4Z08qUF8iswWsdoQDkRb0JKkZ99XcAHPvWCBsURcoPdRRyM1Ye0vU/ajDkWg==',
+          },
+          {
+            serializedTx:
+              'AAACAAgAwusLAAAAAAAgAWSV3dp0jBFqIYJCg102RwnWxe5cih7WhMTvQz0xRCECAgABAQAAAQECAAABAQDDrCqG41tiv62oP2OI/yfH3acJLPC4KdLR9MKBPiiuOQHWj+tHgIhsz6gaNwNpWOyci/q/51oLt8TRpFh5kjQ/W88AAAAAAAAAIFrU9jGjePiwlULU32aUK22rsvZcsgz49ijJHGT5NS5Ow6wqhuNbYr+tqD9jiP8nx92nCSzwuCnS0fTCgT4orjnoAwAAAAAAAKSIIQAAAAAAAA==',
+            scanIndex: 2,
+            signature:
+              'ADUYYT6lzvo2zSLhsJJ0LY0FJ0QYhRgEA5fxplp1T56VLfSO1g/2Kw6GicXr5XMY89rXYohkdSS0IKz3sahMwABLFDoSg1vdoEgxqe2FH56t17pbRunAf9CHt1H0aj82TQ==',
+          },
+        ],
+        lastScanIndex: 20,
+      });
     });
   });
 
