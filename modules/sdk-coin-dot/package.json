{
  "name": "@bitgo/sdk-coin-dot",
<<<<<<< HEAD
  "version": "1.0.2",
=======
  "version": "1.0.1",
>>>>>>> b1ff8ca6
  "description": "BitGo SDK coin library for Polkadot",
  "main": "./dist/src/index.js",
  "types": "./dist/src/index.d.ts",
  "scripts": {
    "build": "yarn tsc --build --incremental --verbose .",
    "fmt": "prettier --write .",
    "check-fmt": "prettier --check .",
    "clean": "rm -r ./dist",
    "lint": "eslint --quiet .",
    "precommit": "yarn lint-staged",
    "prepare": "npm run build",
    "test": "npm run coverage",
    "coverage": "nyc -- npm run unit-test",
    "unit-test": "mocha"
  },
  "author": "BitGo SDK Team <sdkteam@bitgo.com>",
  "license": "MIT",
  "engines": {
    "node": ">=14 <17"
  },
  "repository": {
    "type": "git",
    "url": "https://github.com/BitGo/BitGoJS.git",
    "directory": "modules/sdk-coin-dot"
  },
  "lint-staged": {
    "*.{js,ts}": [
      "yarn prettier --write",
      "yarn eslint --fix"
    ]
  },
  "publishConfig": {
    "access": "public"
  },
  "nyc": {
    "extension": [
      ".ts"
    ]
  },
  "dependencies": {
<<<<<<< HEAD
    "@bitgo/sdk-core": "^1.1.1",
    "@bitgo/statics": "^7.1.0",
    "@polkadot/api": "7.15.1",
=======
    "@bitgo/sdk-core": "^1.1.0",
    "@bitgo/statics": "^7.0.0",
>>>>>>> b1ff8ca6
    "@polkadot/keyring": "^8.7.1",
    "@polkadot/types": "7.15.1",
    "@polkadot/util": "^8.7.1",
    "@polkadot/util-crypto": "^8.7.1",
    "@substrate/txwrapper-core": "1.5.9",
    "@substrate/txwrapper-polkadot": "1.5.9",
    "bignumber.js": "^9.0.0",
    "bs58": "^4.0.1",
    "hi-base32": "^0.5.1",
    "joi": "^17.4.0",
    "lodash": "^4.17.15",
    "tweetnacl": "^1.0.3"
  },
  "devDependencies": {
<<<<<<< HEAD
    "@bitgo/sdk-api": "^1.1.1",
    "@bitgo/sdk-test": "^1.0.2",
=======
    "@bitgo/sdk-api": "^1.1.0",
    "@bitgo/sdk-test": "^1.0.1",
>>>>>>> b1ff8ca6
    "@types/lodash": "^4.14.151"
  }
}<|MERGE_RESOLUTION|>--- conflicted
+++ resolved
@@ -1,10 +1,6 @@
 {
   "name": "@bitgo/sdk-coin-dot",
-<<<<<<< HEAD
   "version": "1.0.2",
-=======
-  "version": "1.0.1",
->>>>>>> b1ff8ca6
   "description": "BitGo SDK coin library for Polkadot",
   "main": "./dist/src/index.js",
   "types": "./dist/src/index.d.ts",
@@ -45,14 +41,8 @@
     ]
   },
   "dependencies": {
-<<<<<<< HEAD
     "@bitgo/sdk-core": "^1.1.1",
     "@bitgo/statics": "^7.1.0",
-    "@polkadot/api": "7.15.1",
-=======
-    "@bitgo/sdk-core": "^1.1.0",
-    "@bitgo/statics": "^7.0.0",
->>>>>>> b1ff8ca6
     "@polkadot/keyring": "^8.7.1",
     "@polkadot/types": "7.15.1",
     "@polkadot/util": "^8.7.1",
@@ -67,13 +57,8 @@
     "tweetnacl": "^1.0.3"
   },
   "devDependencies": {
-<<<<<<< HEAD
     "@bitgo/sdk-api": "^1.1.1",
     "@bitgo/sdk-test": "^1.0.2",
-=======
-    "@bitgo/sdk-api": "^1.1.0",
-    "@bitgo/sdk-test": "^1.0.1",
->>>>>>> b1ff8ca6
     "@types/lodash": "^4.14.151"
   }
 }