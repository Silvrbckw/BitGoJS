{
  "name": "@bitgo/sdk-coin-dot",
  "version": "1.0.1",
  "description": "BitGo SDK coin library for Polkadot",
  "main": "./dist/src/index.js",
  "types": "./dist/src/index.d.ts",
  "scripts": {
    "build": "yarn tsc --build --incremental --verbose .",
    "fmt": "prettier --write .",
    "check-fmt": "prettier --check .",
    "clean": "rm -r ./dist",
    "lint": "eslint --quiet .",
    "precommit": "yarn lint-staged",
    "prepare": "npm run build",
    "test": "npm run coverage",
    "coverage": "nyc -- npm run unit-test",
    "unit-test": "mocha"
  },
  "author": "BitGo SDK Team <sdkteam@bitgo.com>",
  "license": "MIT",
  "engines": {
    "node": ">=14 <17"
  },
  "repository": {
    "type": "git",
    "url": "https://github.com/BitGo/BitGoJS.git",
    "directory": "modules/sdk-coin-dot"
  },
  "lint-staged": {
    "*.{js,ts}": [
      "yarn prettier --write",
      "yarn eslint --fix"
    ]
  },
  "publishConfig": {
    "access": "public"
  },
  "nyc": {
    "extension": [
      ".ts"
    ]
  },
  "dependencies": {
<<<<<<< HEAD
    "@bitgo/sdk-core": "^1.1.0",
    "@bitgo/statics": "^7.0.0",
    "@polkadot/api": "7.15.1",
=======
    "@bitgo/sdk-core": "^1.0.1",
    "@bitgo/statics": "^6.17.0",
>>>>>>> acb97b3a
    "@polkadot/keyring": "^8.7.1",
    "@polkadot/types": "7.15.1",
    "@polkadot/util": "^8.7.1",
    "@polkadot/util-crypto": "^8.7.1",
    "@substrate/txwrapper-core": "1.5.9",
    "@substrate/txwrapper-polkadot": "1.5.9",
    "bignumber.js": "^9.0.0",
    "bs58": "^4.0.1",
    "hi-base32": "^0.5.1",
    "joi": "^17.4.0",
    "lodash": "^4.17.15",
    "tweetnacl": "^1.0.3"
  },
  "devDependencies": {
    "@bitgo/sdk-api": "^1.1.0",
    "@bitgo/sdk-test": "^1.0.1",
    "@types/lodash": "^4.14.151"
  }
}<|MERGE_RESOLUTION|>--- conflicted
+++ resolved
@@ -41,14 +41,8 @@
     ]
   },
   "dependencies": {
-<<<<<<< HEAD
     "@bitgo/sdk-core": "^1.1.0",
     "@bitgo/statics": "^7.0.0",
-    "@polkadot/api": "7.15.1",
-=======
-    "@bitgo/sdk-core": "^1.0.1",
-    "@bitgo/statics": "^6.17.0",
->>>>>>> acb97b3a
     "@polkadot/keyring": "^8.7.1",
     "@polkadot/types": "7.15.1",
     "@polkadot/util": "^8.7.1",
