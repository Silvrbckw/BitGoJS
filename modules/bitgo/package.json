--- conflicted
+++ resolved
@@ -45,26 +45,15 @@
     "gen-docs": "typedoc"
   },
   "dependencies": {
-<<<<<<< HEAD
     "@bitgo/account-lib": "^2.20.0-rc.10",
     "@bitgo/blockapis": "^1.0.1-rc.11",
     "@bitgo/sdk-api": "^1.1.0-rc.6",
+    "@bitgo/sdk-coin-xrp": "^1.0.0",   
     "@bitgo/sdk-core": "^1.1.0-rc.3",
     "@bitgo/sjcl": "^1.0.1-rc.3",
     "@bitgo/statics": "^6.18.0-rc.9",
     "@bitgo/unspents": "^0.8.0-rc.9",
-    "@bitgo/utxo-lib": "^2.3.0-rc.5",
-=======
-    "@bitgo/account-lib": "^2.19.0",
-    "@bitgo/blockapis": "^1.0.1",
-    "@bitgo/sdk-api": "^1.0.1",
-    "@bitgo/sdk-core": "^1.0.1",
-    "@bitgo/sdk-coin-xrp": "^1.0.0",
-    "@bitgo/sjcl": "^1.0.1",
-    "@bitgo/statics": "^6.17.0",
-    "@bitgo/unspents": "^0.8.0",
-    "@bitgo/utxo-lib": "^2.2.2",
->>>>>>> 985ee866
+    "@bitgo/utxo-lib": "^2.3.0-rc.5",   
     "@types/bluebird": "^3.5.25",
     "@types/superagent": "^4.1.3",
     "algosdk": "^1.14.0",
