/**
 * @prettier
 */
import { CoinFactory } from '@bitgo/sdk-core';
import { AlgoToken } from '@bitgo/sdk-coin-algo';
import { Bcha, Tbcha } from '@bitgo/sdk-coin-bcha';
import {
<<<<<<< HEAD
=======
  Aca,
>>>>>>> b599b9f5
  Ada,
  Algo,
  AvaxC,
  AvaxCToken,
  AvaxP,
  Bch,
  Bsc,
  Bsv,
  Btc,
  Btg,
  Celo,
  CeloToken,
  Cspr,
  Dash,
  Doge,
  Dot,
  Eos,
  EosToken,
  Erc20Token,
  Etc,
  Eth,
  Eth2,
  FiatEur,
  FiatGBP,
  FiatUsd,
  Gteth,
  Hbar,
  Ltc,
  Ofc,
  OfcToken,
  Polygon,
  Rbtc,
  Sol,
  StellarToken,
  Stx,
  Susd,
  Taca,
  Talgo,
  TavaxC,
  Tada,
  TavaxP,
  Tbch,
  Tbsc,
  Tbsv,
  Tbtc,
  Tcelo,
  Tcspr,
  Tdash,
  Tdoge,
  Tdot,
  Teos,
  Tetc,
  Teth,
  Teth2,
  TfiatEur,
  TfiatGBP,
  TfiatUsd,
  Thbar,
  Tltc,
  Tpolygon,
  Trbtc,
  Trx,
  Tsol,
  Tstx,
  Tsusd,
  Ttrx,
  Txlm,
  Txrp,
  Txtz,
  Tzec,
  Xlm,
  Xrp,
  Xtz,
  Zec,
} from './coins';
import { Near, TNear } from '@bitgo/sdk-coin-near';
import { tokens } from '../config';
import { SolToken } from '@bitgo/sdk-coin-sol';
import { HbarToken } from '@bitgo/sdk-coin-hbar';

function registerCoinConstructors(globalCoinFactory: CoinFactory): void {
<<<<<<< HEAD
=======
  globalCoinFactory.register('aca', Aca.createInstance);
>>>>>>> b599b9f5
  globalCoinFactory.register('ada', Ada.createInstance);
  globalCoinFactory.register('algo', Algo.createInstance);
  globalCoinFactory.register('avaxc', AvaxC.createInstance);
  globalCoinFactory.register('avaxp', AvaxP.createInstance);
  globalCoinFactory.register('bch', Bch.createInstance);
  globalCoinFactory.register('bcha', Bcha.createInstance);
  globalCoinFactory.register('bsc', Bsc.createInstance);
  globalCoinFactory.register('bsv', Bsv.createInstance);
  globalCoinFactory.register('btc', Btc.createInstance);
  globalCoinFactory.register('btg', Btg.createInstance);
  globalCoinFactory.register('celo', Celo.createInstance);
  globalCoinFactory.register('cspr', Cspr.createInstance);
  globalCoinFactory.register('dash', Dash.createInstance);
  globalCoinFactory.register('doge', Doge.createInstance);
  globalCoinFactory.register('dot', Dot.createInstance);
  globalCoinFactory.register('eos', Eos.createInstance);
  globalCoinFactory.register('etc', Etc.createInstance);
  globalCoinFactory.register('eth', Eth.createInstance);
  globalCoinFactory.register('eth2', Eth2.createInstance);
  globalCoinFactory.register('fiateur', FiatEur.createInstance);
  globalCoinFactory.register('fiatgbp', FiatGBP.createInstance);
  globalCoinFactory.register('fiatusd', FiatUsd.createInstance);
  globalCoinFactory.register('gteth', Gteth.createInstance);
  globalCoinFactory.register('hbar', Hbar.createInstance);
  globalCoinFactory.register('ltc', Ltc.createInstance);
  globalCoinFactory.register('near', Near.createInstance);
  globalCoinFactory.register('ofc', Ofc.createInstance);
  globalCoinFactory.register('polygon', Polygon.createInstance);
  globalCoinFactory.register('rbtc', Rbtc.createInstance);
  globalCoinFactory.register('sol', Sol.createInstance);
  globalCoinFactory.register('stx', Stx.createInstance);
  globalCoinFactory.register('susd', Susd.createInstance);
  globalCoinFactory.register('taca', Taca.createInstance);
  globalCoinFactory.register('talgo', Talgo.createInstance);
  globalCoinFactory.register('tada', Tada.createInstance);
  globalCoinFactory.register('tavaxc', TavaxC.createInstance);
  globalCoinFactory.register('tavaxp', TavaxP.createInstance);
  globalCoinFactory.register('tbch', Tbch.createInstance);
  globalCoinFactory.register('tbcha', Tbcha.createInstance);
  globalCoinFactory.register('tbsc', Tbsc.createInstance);
  globalCoinFactory.register('tbsv', Tbsv.createInstance);
  globalCoinFactory.register('tbtc', Tbtc.createInstance);
  globalCoinFactory.register('tcelo', Tcelo.createInstance);
  globalCoinFactory.register('tcspr', Tcspr.createInstance);
  globalCoinFactory.register('tdash', Tdash.createInstance);
  globalCoinFactory.register('tdoge', Tdoge.createInstance);
  globalCoinFactory.register('tdot', Tdot.createInstance);
  globalCoinFactory.register('teos', Teos.createInstance);
  globalCoinFactory.register('tetc', Tetc.createInstance);
  globalCoinFactory.register('teth', Teth.createInstance);
  globalCoinFactory.register('teth2', Teth2.createInstance);
  globalCoinFactory.register('tfiateur', TfiatEur.createInstance);
  globalCoinFactory.register('tfiatgbp', TfiatGBP.createInstance);
  globalCoinFactory.register('tfiatusd', TfiatUsd.createInstance);
  globalCoinFactory.register('thbar', Thbar.createInstance);
  globalCoinFactory.register('tltc', Tltc.createInstance);
  globalCoinFactory.register('tnear', TNear.createInstance);
  globalCoinFactory.register('tpolygon', Tpolygon.createInstance);
  globalCoinFactory.register('trbtc', Trbtc.createInstance);
  globalCoinFactory.register('trx', Trx.createInstance);
  globalCoinFactory.register('tsol', Tsol.createInstance);
  globalCoinFactory.register('tstx', Tstx.createInstance);
  globalCoinFactory.register('tsusd', Tsusd.createInstance);
  globalCoinFactory.register('ttrx', Ttrx.createInstance);
  globalCoinFactory.register('txlm', Txlm.createInstance);
  globalCoinFactory.register('txrp', Txrp.createInstance);
  globalCoinFactory.register('txtz', Txtz.createInstance);
  globalCoinFactory.register('tzec', Tzec.createInstance);
  globalCoinFactory.register('xlm', Xlm.createInstance);
  globalCoinFactory.register('xrp', Xrp.createInstance);
  globalCoinFactory.register('xtz', Xtz.createInstance);
  globalCoinFactory.register('zec', Zec.createInstance);

  Erc20Token.createTokenConstructors().forEach(({ name, coinConstructor }) => {
    globalCoinFactory.register(name, coinConstructor);
  });

  StellarToken.createTokenConstructors().forEach(({ name, coinConstructor }) => {
    globalCoinFactory.register(name, coinConstructor);
  });

  for (const ofcToken of [...tokens.bitcoin.ofc.tokens, ...tokens.testnet.ofc.tokens]) {
    const tokenConstructor = OfcToken.createTokenConstructor(ofcToken);
    globalCoinFactory.register(ofcToken.type, tokenConstructor);
  }

  CeloToken.createTokenConstructors().forEach(({ name, coinConstructor }) => {
    globalCoinFactory.register(name, coinConstructor);
  });

  EosToken.createTokenConstructors().forEach(({ name, coinConstructor }) => {
    globalCoinFactory.register(name, coinConstructor);
  });

  AlgoToken.createTokenConstructors().forEach(({ name, coinConstructor }) => {
    globalCoinFactory.register(name, coinConstructor);
  });

  AvaxCToken.createTokenConstructors().forEach(({ name, coinConstructor }) => {
    globalCoinFactory.register(name, coinConstructor);
  });

  SolToken.createTokenConstructors().forEach(({ name, coinConstructor }) => {
    globalCoinFactory.register(name, coinConstructor);
  });

  HbarToken.createTokenConstructors().forEach(({ name, coinConstructor }) => {
    globalCoinFactory.register(name, coinConstructor);
  });
}

const GlobalCoinFactory: CoinFactory = new CoinFactory();

registerCoinConstructors(GlobalCoinFactory);

export default GlobalCoinFactory;<|MERGE_RESOLUTION|>--- conflicted
+++ resolved
@@ -5,10 +5,7 @@
 import { AlgoToken } from '@bitgo/sdk-coin-algo';
 import { Bcha, Tbcha } from '@bitgo/sdk-coin-bcha';
 import {
-<<<<<<< HEAD
-=======
   Aca,
->>>>>>> b599b9f5
   Ada,
   Algo,
   AvaxC,
@@ -90,10 +87,7 @@
 import { HbarToken } from '@bitgo/sdk-coin-hbar';
 
 function registerCoinConstructors(globalCoinFactory: CoinFactory): void {
-<<<<<<< HEAD
-=======
   globalCoinFactory.register('aca', Aca.createInstance);
->>>>>>> b599b9f5
   globalCoinFactory.register('ada', Ada.createInstance);
   globalCoinFactory.register('algo', Algo.createInstance);
   globalCoinFactory.register('avaxc', AvaxC.createInstance);
