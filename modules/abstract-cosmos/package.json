{
  "name": "@bitgo/abstract-cosmos",
  "version": "1.1.1",
  "description": "BitGo SDK coin library for COSMOS base implementation",
  "main": "./dist/src/index.js",
  "types": "./dist/src/index.d.ts",
  "scripts": {
    "build": "yarn tsc --build --incremental --verbose .",
    "fmt": "prettier --write .",
    "check-fmt": "prettier --check .",
    "clean": "rm -r ./dist",
    "lint": "eslint --quiet .",
    "prepare": "npm run build"
  },
  "author": "BitGo SDK Team <sdkteam@bitgo.com>",
  "license": "MIT",
  "engines": {
    "node": ">=14 <17"
  },
  "repository": {
    "type": "git",
    "url": "https://github.com/BitGo/BitGoJS.git",
    "directory": "modules/abstract-cosmos"
  },
  "lint-staged": {
    "*.{js,ts}": [
      "yarn prettier --write",
      "yarn eslint --fix"
    ]
  },
  "publishConfig": {
    "access": "public"
  },
  "nyc": {
    "extension": [
      ".ts"
    ]
  },
  "dependencies": {
<<<<<<< HEAD
    "@bitgo/sdk-core": "^8.7.1",
    "@bitgo/sdk-lib-mpc": "^8.4.0",
    "@bitgo/statics": "^16.2.0",
    "@bitgo/utxo-lib": "^9.1.0",
=======
    "@bitgo/sdk-core": "^8.7.0",
    "@bitgo/statics": "^16.1.0",
    "@bitgo/utxo-lib": "^9.0.0",
>>>>>>> f109532b
    "@cosmjs/amino": "^0.29.5",
    "@cosmjs/crypto": "^0.30.1",
    "@cosmjs/encoding": "^0.29.5",
    "@cosmjs/proto-signing": "^0.29.5",
    "@cosmjs/stargate": "^0.29.5",
    "bignumber.js": "^9.1.1",
    "cosmjs-types": "^0.6.1",
    "superagent": "^3.8.3",
    "lodash": "^4.17.21"
  },
  "devDependencies": {
    "@types/lodash": "^4.14.183"
  }
}<|MERGE_RESOLUTION|>--- conflicted
+++ resolved
@@ -37,16 +37,10 @@
     ]
   },
   "dependencies": {
-<<<<<<< HEAD
     "@bitgo/sdk-core": "^8.7.1",
     "@bitgo/sdk-lib-mpc": "^8.4.0",
     "@bitgo/statics": "^16.2.0",
     "@bitgo/utxo-lib": "^9.1.0",
-=======
-    "@bitgo/sdk-core": "^8.7.0",
-    "@bitgo/statics": "^16.1.0",
-    "@bitgo/utxo-lib": "^9.0.0",
->>>>>>> f109532b
     "@cosmjs/amino": "^0.29.5",
     "@cosmjs/crypto": "^0.30.1",
     "@cosmjs/encoding": "^0.29.5",
