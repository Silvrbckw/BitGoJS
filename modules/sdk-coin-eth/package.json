--- conflicted
+++ resolved
@@ -40,16 +40,10 @@
     ]
   },
   "dependencies": {
-<<<<<<< HEAD
     "@bitgo/sdk-core": "^8.6.0",
     "@bitgo/statics": "^16.0.0",
     "@bitgo/utxo-lib": "^8.4.0",
-=======
-    "@bitgo/sdk-core": "^8.2.0",
     "@bitgo/sdk-lib-mpc": "^8.2.0",
-    "@bitgo/statics": "^15.1.0",
-    "@bitgo/utxo-lib": "^8.0.2",
->>>>>>> af2509df
     "@ethereumjs/common": "^2.4.0",
     "@ethereumjs/tx": "^3.3.0",
     "@ethereumjs/util": "8.0.3",
