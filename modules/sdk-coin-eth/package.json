--- conflicted
+++ resolved
@@ -40,14 +40,9 @@
     ]
   },
   "dependencies": {
-<<<<<<< HEAD
     "@bitgo/sdk-core": "^2.0.0-rc.7",
     "@bitgo/statics": "^8.0.0-rc.8",
-=======
-    "@bitgo/sdk-core": "^1.1.0",
-    "@bitgo/statics": "^7.0.0",
-    "@bitgo/utxo-lib": "^2.4.1",
->>>>>>> 549fbbcd
+    "@bitgo/utxo-lib": "^3.0.0-rc.2",
     "@ethereumjs/common": "^2.4.0",
     "@ethereumjs/tx": "^3.3.0",
     "bignumber.js": "^9.0.0",
