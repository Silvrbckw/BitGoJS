--- conflicted
+++ resolved
@@ -40,21 +40,11 @@
     ]
   },
   "dependencies": {
-<<<<<<< HEAD
     "@bitgo/abstract-eth": "^1.0.3-rc.10",
     "@bitgo/sdk-coin-eth": "^2.0.0-rc.6",
     "@bitgo/sdk-core": "^2.0.0-rc.6",
     "@bitgo/statics": "^8.0.0-rc.7",
-    "@ethereumjs/common": "^2.4.0",
-    "bip32": "^2.0.6",
-    "ethereumjs-util": "7.1.5"
-=======
-    "@bitgo/abstract-eth": "^1.0.1",
-    "@bitgo/sdk-coin-eth": "^1.1.0",
-    "@bitgo/sdk-core": "^1.1.0",
-    "@bitgo/statics": "^7.0.0",
     "@ethereumjs/common": "^2.4.0"
->>>>>>> c7659012
   },
   "devDependencies": {
     "@bitgo/sdk-api": "^1.1.2-rc.10",
