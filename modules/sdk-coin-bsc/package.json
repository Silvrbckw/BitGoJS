{
  "name": "@bitgo/sdk-coin-bsc",
  "version": "3.5.3",
  "description": "BitGo SDK coin library for Binance Smart Chain",
  "main": "./dist/src/index.js",
  "types": "./dist/src/index.d.ts",
  "scripts": {
    "build": "yarn tsc --build --incremental --verbose .",
    "fmt": "prettier --write .",
    "check-fmt": "prettier --check .",
    "clean": "rm -r ./dist",
    "lint": "eslint --quiet .",
    "prepare": "npm run build",
    "test": "npm run coverage",
    "coverage": "nyc -- npm run unit-test",
    "unit-test": "mocha"
  },
  "author": "BitGo SDK Team <sdkteam@bitgo.com>",
  "license": "MIT",
  "engines": {
    "node": ">=14 <17"
  },
  "repository": {
    "type": "git",
    "url": "https://github.com/BitGo/BitGoJS.git",
    "directory": "modules/sdk-coin-bsc"
  },
  "lint-staged": {
    "*.{js,ts}": [
      "yarn prettier --write",
      "yarn eslint --fix"
    ]
  },
  "publishConfig": {
    "access": "public"
  },
  "nyc": {
    "extension": [
      ".ts"
    ]
  },
  "dependencies": {
<<<<<<< HEAD
    "@bitgo/abstract-eth": "^1.2.21",
    "@bitgo/sdk-coin-eth": "^4.4.3",
    "@bitgo/sdk-core": "^8.5.0",
    "@bitgo/statics": "^15.1.2",
=======
    "@bitgo/abstract-eth": "^1.2.18",
    "@bitgo/sdk-coin-eth": "^4.4.0",
    "@bitgo/sdk-core": "^8.2.0",
    "@bitgo/sdk-lib-mpc": "^8.2.0",
    "@bitgo/statics": "^15.1.0",
>>>>>>> 5537e27f
    "@ethereumjs/common": "^2.4.0"
  },
  "devDependencies": {
    "@bitgo/sdk-api": "^1.10.3",
    "@bitgo/sdk-test": "^1.2.21"
  }
}<|MERGE_RESOLUTION|>--- conflicted
+++ resolved
@@ -40,18 +40,11 @@
     ]
   },
   "dependencies": {
-<<<<<<< HEAD
     "@bitgo/abstract-eth": "^1.2.21",
     "@bitgo/sdk-coin-eth": "^4.4.3",
     "@bitgo/sdk-core": "^8.5.0",
+    "@bitgo/sdk-lib-mpc": "^8.2.0",
     "@bitgo/statics": "^15.1.2",
-=======
-    "@bitgo/abstract-eth": "^1.2.18",
-    "@bitgo/sdk-coin-eth": "^4.4.0",
-    "@bitgo/sdk-core": "^8.2.0",
-    "@bitgo/sdk-lib-mpc": "^8.2.0",
-    "@bitgo/statics": "^15.1.0",
->>>>>>> 5537e27f
     "@ethereumjs/common": "^2.4.0"
   },
   "devDependencies": {
