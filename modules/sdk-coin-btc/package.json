{
  "name": "@bitgo/sdk-coin-btc",
  "version": "1.0.1",
  "description": "BitGo SDK coin library for Bitcoin",
  "main": "./dist/src/index.js",
  "types": "./dist/src/index.d.ts",
  "scripts": {
    "build": "yarn tsc --build --incremental --verbose .",
    "fmt": "prettier --write .",
    "check-fmt": "prettier --check .",
    "clean": "rm -r ./dist",
    "lint": "eslint --quiet .",
    "precommit": "yarn lint-staged",
    "prepare": "npm run build",
    "test": "npm run coverage",
    "coverage": "nyc -- npm run unit-test",
    "unit-test": "mocha"
  },
  "author": "BitGo SDK Team <sdkteam@bitgo.com>",
  "license": "MIT",
  "engines": {
    "node": ">=14 <17"
  },
  "repository": {
    "type": "git",
    "url": "https://github.com/BitGo/BitGoJS.git",
    "directory": "modules/sdk-coin-btc"
  },
  "lint-staged": {
    "*.{js,ts}": [
      "yarn prettier --write",
      "yarn eslint --fix"
    ]
  },
  "publishConfig": {
    "access": "public"
  },
  "nyc": {
    "extension": [
      ".ts"
    ]
  },
  "dependencies": {
    "@bitgo/abstract-utxo": "^1.1.0",
    "@bitgo/sdk-core": "^1.1.0",
    "@bitgo/utxo-lib": "^2.4.1"
  },
  "devDependencies": {
<<<<<<< HEAD
    "@bitgo/sdk-api": "^1.1.0",
    "@bitgo/sdk-test": "^1.0.1",
    "assert": "^2.0.0"
=======
    "@bitgo/sdk-api": "^1.0.1",
    "@bitgo/sdk-test": "^1.0.0"
>>>>>>> acb97b3a
  }
}<|MERGE_RESOLUTION|>--- conflicted
+++ resolved
@@ -46,13 +46,7 @@
     "@bitgo/utxo-lib": "^2.4.1"
   },
   "devDependencies": {
-<<<<<<< HEAD
     "@bitgo/sdk-api": "^1.1.0",
-    "@bitgo/sdk-test": "^1.0.1",
-    "assert": "^2.0.0"
-=======
-    "@bitgo/sdk-api": "^1.0.1",
-    "@bitgo/sdk-test": "^1.0.0"
->>>>>>> acb97b3a
+    "@bitgo/sdk-test": "^1.0.1"
   }
 }