--- conflicted
+++ resolved
@@ -42,12 +42,8 @@
     "@ethereumjs/tx": "^3.3.0",
     "@hashgraph/sdk": "~2.3.0",
     "@polkadot/api": "^6.6.1",
-<<<<<<< HEAD
-    "@polkadot/keyring": "^7.7.1",
+    "@polkadot/keyring": "^8.0.5",
     "@solana/web3.js": "^1.30.2",
-=======
-    "@polkadot/keyring": "^8.0.5",
->>>>>>> e77d3036
     "@stablelib/hex": "^1.0.0",
     "@stablelib/sha384": "^1.0.0",
     "@stacks/transactions": "2.0.1",
