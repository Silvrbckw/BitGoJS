--- conflicted
+++ resolved
@@ -32,12 +32,8 @@
   "author": "",
   "license": "ISC",
   "dependencies": {
-<<<<<<< HEAD
+    "@bitgo/bls": "^0.1.0",
     "@bitgo/statics": "^6.0.0",
-=======
-    "@bitgo/bls": "^0.1.0",
-    "@bitgo/statics": "^5.3.0",
->>>>>>> d44a084a
     "@bitgo/utxo-lib": "^1.7.1",
     "@celo/contractkit": "0.4.11",
     "@hashgraph/sdk": "^1.2.1",
