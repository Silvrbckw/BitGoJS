import {
  BaseBuilder,
  BaseTransactionBuilderFactory,
  BuildTransactionError,
  Ed25519KeyDeriver,
  Ed25519BIP32,
  Eddsa,
  accountLibBaseCoin,
  acountLibCrypto,
} from '@bitgo/sdk-core';
import { BaseCoin as CoinConfig, coins } from '@bitgo/statics';
export { Ed25519BIP32, Eddsa };

/**
 * Deprecated after version 2.19.0
 * Retained for short term backwards compatibility - migrate to: @bitgo/sdk-api and @bitgo/sdk-core
 */
export const crypto = acountLibCrypto;

export { Ed25519KeyDeriver };

/**
 * Deprecated after version 2.19.0
 * Retained for short term backwards compatibility - migrate to: @bitgo/sdk-api and @bitgo/sdk-core
 */
export const BaseCoin = accountLibBaseCoin;

// coins
import * as Trx from '@bitgo/sdk-coin-trx';
export { Trx };

import { XtzLib as Xtz } from '@bitgo/sdk-coin-xtz';
export { Xtz };

import * as Eth from '@bitgo/sdk-coin-eth';
export { Eth };

import * as Eth2 from '@bitgo/sdk-coin-eth2';
export { Eth2 };

import * as Etc from '@bitgo/sdk-coin-etc';
export { Etc };

import * as AvaxC from '@bitgo/sdk-coin-avaxc';
export { AvaxC };

import * as Rbtc from '@bitgo/sdk-coin-rbtc';
export { Rbtc };

import * as Celo from '@bitgo/sdk-coin-celo';
export { Celo };

import * as Hbar from '@bitgo/sdk-coin-hbar';
export { Hbar };

import { CsprLib as Cspr } from '@bitgo/sdk-coin-cspr';
export { Cspr };

import { StxLib as Stx } from '@bitgo/sdk-coin-stx';
export { Stx };

import { AlgoLib as Algo } from '@bitgo/sdk-coin-algo';
export { Algo };

import * as Arbeth from '@bitgo/sdk-coin-arbeth';
export { Arbeth };

import * as Atom from '@bitgo/sdk-coin-atom';
export { Atom };

import * as Osmo from '@bitgo/sdk-coin-osmo';
export { Osmo };

import { AvaxpLib as AvaxP } from '@bitgo/sdk-coin-avaxp';
export { AvaxP };

import * as Tia from '@bitgo/sdk-coin-tia';
export { Tia };

import * as Bera from '@bitgo/sdk-coin-bera';
export { Bera };

import * as Bld from '@bitgo/sdk-coin-bld';
export { Bld };

import * as Hash from '@bitgo/sdk-coin-hash';
export { Hash };

import * as Sei from '@bitgo/sdk-coin-sei';
export { Sei };

import * as Injective from '@bitgo/sdk-coin-injective';
export { Injective };

import * as Islm from '@bitgo/sdk-coin-islm';
export { Islm };

import * as Zeta from '@bitgo/sdk-coin-zeta';
export { Zeta };

import * as Coreum from '@bitgo/sdk-coin-coreum';
export { Coreum };

import * as Rune from '@bitgo/sdk-coin-rune';
export { Rune };

import * as Baby from '@bitgo/sdk-coin-baby';
export { Baby };

import * as Sol from '@bitgo/sdk-coin-sol';
export { Sol };

import * as Dot from '@bitgo/sdk-coin-dot';
export { Dot };

import * as Near from '@bitgo/sdk-coin-near';
export { Near };

import * as Bsc from '@bitgo/sdk-coin-bsc';
export { Bsc };

import * as Polygon from '@bitgo/sdk-coin-polygon';
export { Polygon };

import * as Opeth from '@bitgo/sdk-coin-opeth';
export { Opeth };

import * as Sui from '@bitgo/sdk-coin-sui';
export { Sui };

import * as Ton from '@bitgo/sdk-coin-ton';
export { Ton };

import * as XRP from '@bitgo/sdk-coin-xrp';
export { XRP };

import * as zkEth from '@bitgo/sdk-coin-zketh';
export { zkEth };

import * as Oas from '@bitgo/sdk-coin-oas';
export { Oas };

import * as Coredao from '@bitgo/sdk-coin-coredao';
export { Coredao };

import * as Apt from '@bitgo/sdk-coin-apt';
export { Apt };

import * as Icp from '@bitgo/sdk-coin-icp';
export { Icp };

const coinBuilderMap = {
  trx: Trx.WrappedBuilder,
  ttrx: Trx.WrappedBuilder,
  xtz: Xtz.TransactionBuilder,
  txtz: Xtz.TransactionBuilder,
  etc: Etc.TransactionBuilder,
  tetc: Etc.TransactionBuilder,
  eth: Eth.TransactionBuilder,
  teth: Eth.TransactionBuilder,
  gteth: Eth.TransactionBuilder,
  hteth: Eth.TransactionBuilder,
  rbtc: Rbtc.TransactionBuilder,
  trbtc: Rbtc.TransactionBuilder,
  celo: Celo.TransactionBuilder,
  tcelo: Celo.TestnetTransactionBuilder,
  avaxc: AvaxC.TransactionBuilder,
  tavaxc: AvaxC.TransactionBuilder,
  bsc: Bsc.TransactionBuilder,
  tbsc: Bsc.TransactionBuilder,
  avaxp: AvaxP.TransactionBuilderFactory,
  tavaxp: AvaxP.TransactionBuilderFactory,
  hbar: Hbar.TransactionBuilderFactory,
  thbar: Hbar.TransactionBuilderFactory,
  cspr: Cspr.TransactionBuilderFactory,
  tcspr: Cspr.TransactionBuilderFactory,
  stx: Stx.TransactionBuilderFactory,
  tstx: Stx.TransactionBuilderFactory,
  algo: Algo.TransactionBuilderFactory,
  talgo: Algo.TransactionBuilderFactory,
  sol: Sol.TransactionBuilderFactory,
  tsol: Sol.TransactionBuilderFactory,
  dot: Dot.TransactionBuilderFactory,
  tdot: Dot.TransactionBuilderFactory,
  near: Near.TransactionBuilderFactory,
  polygon: Polygon.TransactionBuilder,
  tpolygon: Polygon.TransactionBuilder,
  sui: Sui.TransactionBuilderFactory,
  tsui: Sui.TransactionBuilderFactory,
  tia: Tia.TransactionBuilderFactory,
  ttia: Tia.TransactionBuilderFactory,
  atom: Atom.TransactionBuilderFactory,
  tatom: Atom.TransactionBuilderFactory,
  osmo: Osmo.TransactionBuilderFactory,
  tosmo: Osmo.TransactionBuilderFactory,
  bld: Bld.TransactionBuilderFactory,
  tbld: Bld.TransactionBuilderFactory,
  hash: Hash.TransactionBuilderFactory,
  thash: Hash.TransactionBuilderFactory,
  sei: Sei.TransactionBuilderFactory,
  tsei: Sei.TransactionBuilderFactory,
  injective: Injective.TransactionBuilderFactory,
  tinjective: Injective.TransactionBuilderFactory,
  zeta: Zeta.TransactionBuilderFactory,
  tzeta: Zeta.TransactionBuilderFactory,
  islm: Islm.TransactionBuilderFactory,
  tislm: Islm.TransactionBuilderFactory,
  coreum: Coreum.TransactionBuilderFactory,
  tcoreum: Coreum.TransactionBuilderFactory,
  arbeth: Arbeth.TransactionBuilder,
  tarbeth: Arbeth.TransactionBuilder,
  opeth: Opeth.TransactionBuilder,
  topeth: Opeth.TransactionBuilder,
  ton: Ton.TransactionBuilder,
  tton: Ton.TransactionBuilder,
  zketh: zkEth.TransactionBuilder,
  tzketh: zkEth.TransactionBuilder,
  bera: Bera.TransactionBuilder,
  tbera: Bera.TransactionBuilder,
  rune: Rune.TransactionBuilderFactory,
  trune: Rune.TransactionBuilderFactory,
  oas: Oas.TransactionBuilder,
  toas: Oas.TransactionBuilder,
  coredao: Coredao.TransactionBuilder,
  tcoredao: Coredao.TransactionBuilder,
  apt: Apt.TransactionBuilder,
  tapt: Apt.TransactionBuilder,
<<<<<<< HEAD
  baby: Baby.TransactionBuilder,
  tbaby: Baby.TransactionBuilder,
=======
  icp: Icp.TransactionBuilder,
  ticp: Icp.TransactionBuilder,
>>>>>>> 1d059299
};

/**
 * Get the list of coin tickers supported by this library.
 */
export const supportedCoins = Object.keys(coinBuilderMap);

/**
 * Get a transaction builder for the given coin.
 *
 * @param {string} coinName One of the {@code supportedCoins}
 * @returns {any} An instance of a {@code TransactionBuilder}
 */
export function getBuilder(coinName: string): BaseBuilder {
  const builderClass = coinBuilderMap[coinName];
  if (!builderClass) {
    throw new BuildTransactionError(`Coin ${coinName} not supported`);
  }

  return new builderClass(coins.get(coinName));
}

/**
 * Register a new coin instance with its builder factory
 *
 * @param {string} coinName coin name as it was registered in @bitgo/statics
 * @param {any} builderFactory the builder factory class for that coin
 * @returns {any} the factory instance for the registered coin
 */
export function register<T extends BaseTransactionBuilderFactory>(
  coinName: string,
  builderFactory: { new (_coinConfig: Readonly<CoinConfig>): T },
): T {
  const coinConfig = coins.get(coinName);
  const factory = new builderFactory(coinConfig);
  // coinBuilderMap[coinName] = factory;
  coinBuilderMap[coinName] = builderFactory; // For now register the constructor function until reimplement getBuilder method
  return factory;
}<|MERGE_RESOLUTION|>--- conflicted
+++ resolved
@@ -225,13 +225,10 @@
   tcoredao: Coredao.TransactionBuilder,
   apt: Apt.TransactionBuilder,
   tapt: Apt.TransactionBuilder,
-<<<<<<< HEAD
+  icp: Icp.TransactionBuilder,
+  ticp: Icp.TransactionBuilder,
   baby: Baby.TransactionBuilder,
   tbaby: Baby.TransactionBuilder,
-=======
-  icp: Icp.TransactionBuilder,
-  ticp: Icp.TransactionBuilder,
->>>>>>> 1d059299
 };
 
 /**
