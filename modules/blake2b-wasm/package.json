--- conflicted
+++ resolved
@@ -10,10 +10,6 @@
     "access": "public"
   },
   "devDependencies": {
-<<<<<<< HEAD
-    "@bitgo/blake2b": "^3.0.3",
-=======
->>>>>>> b1ff8ca6
     "browserify": "^14.4.0",
     "tape": "^4.6.3",
     "wat2js": "^1.1.1"
