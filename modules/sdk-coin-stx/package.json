{
  "name": "@bitgo/sdk-coin-stx",
  "version": "3.2.10",
  "description": "BitGo SDK coin library for Stacks",
  "main": "./dist/src/index.js",
  "types": "./dist/src/index.d.ts",
  "scripts": {
    "build": "yarn tsc --build --incremental --verbose .",
    "fmt": "prettier --write .",
    "check-fmt": "prettier --check .",
    "clean": "rm -r ./dist",
    "lint": "eslint --quiet .",
    "prepare": "npm run build",
    "test": "npm run coverage",
    "coverage": "nyc -- npm run unit-test",
    "unit-test": "mocha"
  },
  "author": "BitGo SDK Team <sdkteam@bitgo.com>",
  "license": "MIT",
  "engines": {
    "node": ">=18 <21"
  },
  "repository": {
    "type": "git",
    "url": "https://github.com/BitGo/BitGoJS.git",
    "directory": "modules/sdk-coin-stx"
  },
  "lint-staged": {
    "*.{js,ts}": [
      "yarn prettier --write",
      "yarn eslint --fix"
    ]
  },
  "publishConfig": {
    "access": "public"
  },
  "nyc": {
    "extension": [
      ".ts"
    ]
  },
  "dependencies": {
<<<<<<< HEAD
    "@bitgo/sdk-core": "^27.4.0",
    "@bitgo/statics": "^48.22.0",
    "@bitgo/utxo-lib": "^9.39.0",
    "@stacks/encryption": "^6.16.0",
=======
    "@bitgo/sdk-core": "^27.4.1",
    "@bitgo/statics": "^48.23.0",
    "@bitgo/utxo-lib": "^9.40.0",
>>>>>>> f9874022
    "@stacks/network": "^4.3.0",
    "@stacks/transactions": "2.0.1",
    "bignumber.js": "^9.0.0",
    "bn.js": "^5.2.1",
    "elliptic": "^6.5.2",
    "ethereumjs-util": "7.1.5",
    "lodash": "^4.17.15"
  },
  "devDependencies": {
    "@bitgo/sdk-api": "^1.50.1",
    "@bitgo/sdk-test": "^8.0.30",
    "@types/elliptic": "^6.4.12"
  }
}<|MERGE_RESOLUTION|>--- conflicted
+++ resolved
@@ -40,16 +40,10 @@
     ]
   },
   "dependencies": {
-<<<<<<< HEAD
-    "@bitgo/sdk-core": "^27.4.0",
-    "@bitgo/statics": "^48.22.0",
-    "@bitgo/utxo-lib": "^9.39.0",
-    "@stacks/encryption": "^6.16.0",
-=======
     "@bitgo/sdk-core": "^27.4.1",
     "@bitgo/statics": "^48.23.0",
     "@bitgo/utxo-lib": "^9.40.0",
->>>>>>> f9874022
+    "@stacks/encryption": "^6.16.0",
     "@stacks/network": "^4.3.0",
     "@stacks/transactions": "2.0.1",
     "bignumber.js": "^9.0.0",
