{
  "name": "@bitgo/express",
<<<<<<< HEAD
  "version": "9.9.12-rc.17",
=======
  "version": "9.9.12",
>>>>>>> 71c073c7
  "private": true,
  "description": "Local signing server and proxy for the BitGo platform",
  "main": "./dist/src/index.js",
  "types": "./dist/src/index.d.ts",
  "bin": {
    "bitgo-express": "./bin/bitgo-express"
  },
  "keywords": [
    "bitgo"
  ],
  "author": "Tyler Levine <tyler@bitgo.com>",
  "license": "Apache-2.0",
  "repository": {
    "type": "git",
    "url": "https://github.com/BitGo/BitGoJS.git",
    "directory": "modules/express"
  },
  "scripts": {
    "test": "yarn unit-test",
    "unit-test": "yarn nyc -- mocha --opts test/mocha.opts \"test/unit/**/*.ts\"",
    "integration-test": "yarn nyc -- mocha --opts test/mocha.opts \"test/integration/**/*.ts\"",
    "clean": "rm -rf dist/*",
    "prepare": "yarn build",
    "audit": "if [ \"$(npm --version | cut -d. -f1)\" -ge \"6\" ]; then npm audit; else echo \"npm >= 6 required to perform audit. skipping...\"; fi",
    "lint": "yarn eslint --quiet .",
    "build": "tsc",
    "upload-artifacts": "node scripts/upload-test-reports.js",
    "start": "node bin/bitgo-express",
    "update-bitgo": "bash ./scripts/update-bitgo.sh",
    "build-docker": "docker build -f ../../Dockerfile -t bitgosdk/express:latest -t bitgosdk/express:$(jq -r .version < package.json) ../..",
    "push-docker": "docker push bitgosdk/express:latest bitgosdk/express:$(jq -r .version < package.json)",
    "precommit": "lint-staged",
    "check-fmt": "yarn prettier --check '{src,test}/**/*.{ts,js,json}'",
    "unprettied": "grep -R -L --include '*.ts' --include '*.js' --include '*.json' '@prettier' src test",
    "fmt": "yarn prettier --write '{src,test}/**/*.{ts,js,json}'"
  },
  "dependencies": {
    "argparse": "^1.0.10",
<<<<<<< HEAD
    "bitgo": "^13.0.0-rc.4",
=======
    "bitgo": "^13.0.0",
>>>>>>> 71c073c7
    "bluebird": "^3.5.3",
    "body-parser": "^1.19.0",
    "debug": "^3.1.0",
    "express": "^4.16.4",
    "http-proxy": "^1.18.1",
    "lodash": "^4.17.20",
    "morgan": "^1.9.1"
  },
  "devDependencies": {
    "@types/argparse": "^1.0.36",
    "@types/bluebird": "^3.5.25",
    "@types/body-parser": "^1.17.0",
    "@types/express": "^4.16.1",
    "@types/http-proxy": "^1.17.0",
    "@types/lodash": "^4.14.121",
    "@types/mocha": "^5.2.6",
    "@types/morgan": "^1.7.35",
    "@types/nock": "^9.3.1",
    "@types/node": "^11.11.4",
    "@types/sinon": "^7.0.6",
    "bignumber.js": "^8.0.1",
    "lint-staged": "^9.2.0",
    "mocha": "^7.0.0",
    "mocha-junit-reporter": "^1.22.0",
    "mocha-lcov-reporter": "^1.3.0",
    "mochawesome": "^5.0.0",
    "nock": "^10.0.6",
    "nyc": "^15.0.0",
    "should": "^13.2.3",
    "should-http": "^0.1.1",
    "should-sinon": "^0.0.6",
    "sinon": "^6.3.5",
    "supertest": "^4.0.2",
    "supertest-as-promised": "https://github.com/BitGo/supertest-as-promised/archive/a7f4b612b9fa090ae33a9616c41862aec2b25c7e.tar.gz"
  },
  "nyc": {
    "extension": [
      ".ts"
    ]
  }
}<|MERGE_RESOLUTION|>--- conflicted
+++ resolved
@@ -1,10 +1,6 @@
 {
   "name": "@bitgo/express",
-<<<<<<< HEAD
-  "version": "9.9.12-rc.17",
-=======
   "version": "9.9.12",
->>>>>>> 71c073c7
   "private": true,
   "description": "Local signing server and proxy for the BitGo platform",
   "main": "./dist/src/index.js",
@@ -43,11 +39,7 @@
   },
   "dependencies": {
     "argparse": "^1.0.10",
-<<<<<<< HEAD
-    "bitgo": "^13.0.0-rc.4",
-=======
     "bitgo": "^13.0.0",
->>>>>>> 71c073c7
     "bluebird": "^3.5.3",
     "body-parser": "^1.19.0",
     "debug": "^3.1.0",
