{
  "name": "@bitgo/express",
  "version": "9.12.2",
  "private": true,
  "description": "Local signing server and proxy for the BitGo platform",
  "main": "./dist/src/index.js",
  "types": "./dist/src/index.d.ts",
  "bin": {
    "bitgo-express": "./bin/bitgo-express"
  },
  "keywords": [
    "bitgo"
  ],
  "author": "BitGo SDK Team <sdkteam@bitgo.com>",
  "license": "Apache-2.0",
  "repository": {
    "type": "git",
    "url": "https://github.com/BitGo/BitGoJS.git",
    "directory": "modules/express"
  },
  "scripts": {
    "test": "yarn unit-test",
    "unit-test": "yarn nyc -- mocha",
    "integration-test": "yarn nyc -- mocha \"test/integration/**/*.ts\"",
    "clean": "rm -rf dist/*",
    "prepare": "yarn build",
    "audit": "if [ \"$(npm --version | cut -d. -f1)\" -ge \"6\" ]; then npm audit; else echo \"npm >= 6 required to perform audit. skipping...\"; fi",
    "lint": "yarn eslint --quiet .",
    "build": "yarn tsc",
    "upload-artifacts": "node scripts/upload-test-reports.js",
    "start": "node bin/bitgo-express",
    "update-bitgo": "bash ./scripts/update-bitgo.sh",
    "build-docker": "docker build -f ../../Dockerfile -t bitgosdk/express:latest -t bitgosdk/express:$(jq -r .version < package.json) ../..",
    "push-docker": "docker push bitgosdk/express:latest bitgosdk/express:$(jq -r .version < package.json)",
    "precommit": "lint-staged",
    "check-fmt": "yarn prettier --check '{src,test}/**/*.{ts,js,json}'",
    "unprettied": "grep -R -L --include '*.ts' --include '*.js' --include '*.json' '@prettier' src test",
    "fmt": "yarn prettier --write '{src,test}/**/*.{ts,js,json}'"
  },
  "dependencies": {
    "argparse": "^1.0.10",
<<<<<<< HEAD
    "bitgo": "^14.1.1",
=======
    "bitgo": "^14.1.2",
>>>>>>> 80b6d489
    "bluebird": "^3.5.3",
    "body-parser": "^1.19.0",
    "connect-timeout": "^1.9.0",
    "debug": "^3.1.0",
    "dotenv": "^16.0.0",
    "express": "^4.16.4",
    "lodash": "^4.17.20",
    "morgan": "^1.9.1"
  },
  "devDependencies": {
    "@types/argparse": "^1.0.36",
    "@types/bluebird": "^3.5.25",
    "@types/body-parser": "^1.17.0",
    "@types/express": "^4.16.1",
    "@types/lodash": "^4.14.121",
    "@types/morgan": "^1.7.35",
    "@types/nock": "^9.3.1",
    "@types/node": "^11.11.4",
    "@types/sinon": "^10.0.11",
    "@types/supertest": "^2.0.11",
    "bignumber.js": "^8.0.1",
    "lint-staged": "^9.2.0",
    "mocha-junit-reporter": "^1.22.0",
    "mocha-lcov-reporter": "^1.3.0",
    "nock": "^13.0.0",
    "nyc": "^15.0.0",
    "should": "^13.2.3",
    "should-http": "^0.1.1",
    "should-sinon": "^0.0.6",
    "sinon": "^13.0.1",
    "supertest": "^4.0.2",
    "supertest-as-promised": "https://github.com/BitGo/supertest-as-promised/archive/a7f4b612b9fa090ae33a9616c41862aec2b25c7e.tar.gz"
  },
  "nyc": {
    "extension": [
      ".ts"
    ]
  }
}<|MERGE_RESOLUTION|>--- conflicted
+++ resolved
@@ -39,11 +39,7 @@
   },
   "dependencies": {
     "argparse": "^1.0.10",
-<<<<<<< HEAD
-    "bitgo": "^14.1.1",
-=======
     "bitgo": "^14.1.2",
->>>>>>> 80b6d489
     "bluebird": "^3.5.3",
     "body-parser": "^1.19.0",
     "connect-timeout": "^1.9.0",
