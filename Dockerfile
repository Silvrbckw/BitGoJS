--- conflicted
+++ resolved
@@ -102,11 +102,6 @@
 RUN cd /var/modules/sdk-coin-near && yarn link
 COPY --from=builder /tmp/bitgo/modules/sdk-coin-osmo /var/modules/sdk-coin-osmo/
 RUN cd /var/modules/sdk-coin-osmo && yarn link
-<<<<<<< HEAD
-COPY --from=builder /tmp/bitgo/modules/abstract-cosmos /var/modules/abstract-cosmos/
-RUN cd /var/modules/abstract-cosmos && yarn link
-=======
->>>>>>> e278cc8b
 COPY --from=builder /tmp/bitgo/modules/sdk-coin-polygon /var/modules/sdk-coin-polygon/
 RUN cd /var/modules/sdk-coin-polygon && yarn link
 COPY --from=builder /tmp/bitgo/modules/sdk-coin-rbtc /var/modules/sdk-coin-rbtc/
@@ -147,11 +142,8 @@
 RUN cd /var/modules/sdk-coin-ethw && yarn link
 COPY --from=builder /tmp/bitgo/modules/sdk-coin-ltc /var/modules/sdk-coin-ltc/
 RUN cd /var/modules/sdk-coin-ltc && yarn link
-<<<<<<< HEAD
-=======
 COPY --from=builder /tmp/bitgo/modules/sdk-coin-sei /var/modules/sdk-coin-sei/
 RUN cd /var/modules/sdk-coin-sei && yarn link
->>>>>>> e278cc8b
 COPY --from=builder /tmp/bitgo/modules/sdk-coin-xlm /var/modules/sdk-coin-xlm/
 RUN cd /var/modules/sdk-coin-xlm && yarn link
 COPY --from=builder /tmp/bitgo/modules/sdk-coin-xrp /var/modules/sdk-coin-xrp/
@@ -194,10 +186,6 @@
     yarn link @bitgo/sdk-coin-hbar && \
     yarn link @bitgo/sdk-coin-near && \
     yarn link @bitgo/sdk-coin-osmo && \
-<<<<<<< HEAD
-    yarn link @bitgo/abstract-cosmos && \
-=======
->>>>>>> e278cc8b
     yarn link @bitgo/sdk-coin-polygon && \
     yarn link @bitgo/sdk-coin-rbtc && \
     yarn link @bitgo/sdk-coin-sol && \
@@ -218,25 +206,16 @@
     yarn link @bitgo/sdk-coin-eos && \
     yarn link @bitgo/sdk-coin-ethw && \
     yarn link @bitgo/sdk-coin-ltc && \
-<<<<<<< HEAD
-=======
     yarn link @bitgo/sdk-coin-sei && \
->>>>>>> e278cc8b
     yarn link @bitgo/sdk-coin-xlm && \
-    yarn link @bitgo/sdk-coin-xrp && \
+    yarn link @bitgo/sdk-coin-xrp && \ 
     yarn link @bitgo/sdk-coin-zec
 #LINK_END
 
 #LABEL_START
-<<<<<<< HEAD
-LABEL created="Wed, 14 Jun 2023 21:02:45 GMT"
-LABEL version=9.28.0
-LABEL git_hash=3c18685d0c11d16d4654a45eafac232827fce206
-=======
 LABEL created="Mon, 19 Jun 2023 12:36:24 GMT"
 LABEL version=9.27.0
 LABEL git_hash=f244290e9dbdc327d7c958a8855dcef0fbc36ba4
->>>>>>> e278cc8b
 #LABEL_END
 
 USER node
